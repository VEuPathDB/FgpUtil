<project name="FgpUtil" basedir=".">

  <!-- oooooooooooooooooooooooooooooooooooooooooooooooooooooooooooooooooooo -->
  <!-- oooooooooooooooooooooooooo  Installation  oooooooooooooooooooooooooo -->
  <!-- oooooooooooooooooooooooooooooooooooooooooooooooooooooooooooooooooooo -->

<<<<<<< HEAD
  <!-- Java code in FgpUtil is no longer built as part of the gus build -->
  <target name="FgpUtil-Installation" depends="FgpUtil/Util-Installation"/>

=======
   <!--
     Note: FgpUtil no longer has build steps at the project level.  Only the
     scripts, perl libs in Util are needed as part of the GUS build.  All the
     Java code is now built, versioned, and released independently.  We are
     keeping the top level target so the post-process step below still triggers.
  -->
  <target name="FgpUtil-Installation" depends="FgpUtil/Util-Installation"/>
>>>>>>> 7fe96e74

  <!-- oooooooooooooooooo  Installation Postprocess  ooooooooooooooooooooo -->

  <target name="FgpUtil-Installation-postprocess">
    <echo message="Postprocessing the FgpUtil installation"/>

    <replace dir="${targetDir}/bin"
             propertyFile="${targetDir}/config/replacements.prop" >
      <include name="**/*" />
      <replacefilter token="@perl@" property="perl"/>
    </replace>

  </target>

  <!-- ooooooooooooooooooooooo  Install Components  ooooooooooooooooooooooo -->

  <target name="FgpUtil/Util-Installation">

    <ant target="defaultComponentInstall">
      <property name="project" value="FgpUtil"/>
      <property name="component" value="Util"/>
    </ant>

    <!-- copy default log4j2 config file to location in gus_home where it can be read by CLI apps -->
    <copy file="${projectsDir}/FgpUtil/Server/src/main/resources/default/log4j2.json" toFile="${targetDir}/config/log4j2.json"/>

  </target>

</project><|MERGE_RESOLUTION|>--- conflicted
+++ resolved
@@ -4,19 +4,13 @@
   <!-- oooooooooooooooooooooooooo  Installation  oooooooooooooooooooooooooo -->
   <!-- oooooooooooooooooooooooooooooooooooooooooooooooooooooooooooooooooooo -->
 
-<<<<<<< HEAD
-  <!-- Java code in FgpUtil is no longer built as part of the gus build -->
-  <target name="FgpUtil-Installation" depends="FgpUtil/Util-Installation"/>
-
-=======
-   <!--
+  <!--
      Note: FgpUtil no longer has build steps at the project level.  Only the
      scripts, perl libs in Util are needed as part of the GUS build.  All the
      Java code is now built, versioned, and released independently.  We are
      keeping the top level target so the post-process step below still triggers.
   -->
   <target name="FgpUtil-Installation" depends="FgpUtil/Util-Installation"/>
->>>>>>> 7fe96e74
 
   <!-- oooooooooooooooooo  Installation Postprocess  ooooooooooooooooooooo -->
 
