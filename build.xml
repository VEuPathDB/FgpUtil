--- conflicted
+++ resolved
@@ -4,11 +4,6 @@
   <!-- oooooooooooooooooooooooooo  Installation  oooooooooooooooooooooooooo -->
   <!-- oooooooooooooooooooooooooooooooooooooooooooooooooooooooooooooooooooo -->
 
-<<<<<<< HEAD
-  <!-- Java code in FgpUtil is no longer built as part of the gus build -->
-  <target name="FgpUtil-Installation" depends="FgpUtil/Util-Installation"/>
-
-=======
   <!--
      Note: FgpUtil no longer has build steps at the project level.  Only the
      scripts, perl libs in Util are needed as part of the GUS build.  All the
@@ -16,7 +11,6 @@
      keeping the top level target so the post-process step below still triggers.
   -->
   <target name="FgpUtil-Installation" depends="FgpUtil/Util-Installation"/>
->>>>>>> 888f5943
 
   <!-- oooooooooooooooooo  Installation Postprocess  ooooooooooooooooooooo -->
 
