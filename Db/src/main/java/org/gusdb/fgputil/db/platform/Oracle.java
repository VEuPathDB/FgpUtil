package org.gusdb.fgputil.db.platform;

import java.math.BigDecimal;
import java.sql.CallableStatement;
import java.sql.Clob;
import java.sql.Connection;
import java.sql.ResultSet;
import java.sql.SQLException;
import java.sql.Types;
import java.util.ArrayList;
import java.util.List;

import javax.sql.DataSource;

import org.apache.log4j.Logger;
import org.gusdb.fgputil.db.DBStateException;
import org.gusdb.fgputil.db.SqlUtils;
import org.gusdb.fgputil.db.runner.SQLRunner;
import org.gusdb.fgputil.db.runner.SQLRunnerException;

/**
 * @author Jerric Gao
 */
public class Oracle extends DBPlatform {

  private static final Logger LOG = Logger.getLogger(Oracle.class);

  public Oracle() {
    super();
  }

  @Override
  public String getSysdateIdentifier(){
    return "SYSDATE";
  }

  @Override
  public String getNvlFunctionName() {
	  return "NVL";
  }

  @Override
  public String getDriverClassName() {
    return "oracle.jdbc.driver.OracleDriver";
  }

  @Override
  public String getValidationQuery() {
    return "SELECT 'ok' FROM dual";
  }

  @Override
  public void createSequence(DataSource dataSource, String sequence, int start, int increment)
      throws SQLException {
    StringBuilder sql = new StringBuilder("CREATE SEQUENCE ");
    sql.append(sequence);
    sql.append(" START WITH ").append(start);
    sql.append(" INCREMENT BY ").append(increment);
    SqlUtils.executeUpdate(dataSource, sql.toString(), "wdk-create-sequence");
  }

  @Override
  public String getBooleanDataType() {
    return "NUMBER(1)";
  }

  @Override
  public String getNumberDataType(int size) {
    return "NUMBER(" + size + ")";
  }

  @Override
  public String getStringDataType(int size) {
    return "VARCHAR(" + size + ")";
  }

  @Override
  public String getClobDataType() {
    return "CLOB";
  }

  @Override
  public String getBlobDataType() {
    return "BLOB";
  }

  @Override
  public int getBlobSqlType() {
    return Types.BLOB;
  }

  @Override
  public String getMinusOperator() {
    return "MINUS";
  }

  @Override
  public long getNextId(DataSource dataSource, String schema, String table) throws SQLException {
    return getNextNIds(dataSource, schema, table, 1).get(0);
  }

  @Override
  public List<Long> getNextNIds(DataSource dataSource, String schema, String table, int numIds) throws SQLException {
    if (numIds <= 0) throw new IllegalArgumentException("Must request >0 IDs. " + numIds + " passed.");
    String sql = new StringBuilder()
      .append("SELECT ")
      .append(getNextIdSqlExpression(schema, table))
      .append(" FROM dual connect by level <= " + numIds)
      .toString();
    return new SQLRunner(dataSource, sql, "select-next-n-ids").executeQuery(rs -> {
      List<Long> ids = new ArrayList<>();
      while (rs.next()) {
        ids.add(rs.getLong(1));
      }
      return ids;
    });
  }

  @Override
  public String getNextIdSqlExpression(String schema, String table) {
    return getNextValExpression(schema, table, ID_SEQUENCE_SUFFIX);
  }

<<<<<<< HEAD
=======
  @Override
>>>>>>> 9df49d2b
  public String getNextValExpression(String schema, String table, String sequenceSuffix){
    return normalizeSchema(schema) + table + sequenceSuffix + ".nextval";
  }

  @Override
  public String getClobData(ResultSet rs, String columnName) throws SQLException {
    Clob messageClob = rs.getClob(columnName);
    if (messageClob == null)
      return null;
    return messageClob.getSubString(1, (int) messageClob.length());
  }

  @Override
  public String getPagedSql(String sql, int startIndex, int endIndex, boolean includeRowIndex) {

    String rowIndex = includeRowIndex? ", " + getRowNumberColumn() + " as row_index " : "";
    int offset = (startIndex <= 0 ? 0 : startIndex - 1);
    int fetchSize =
        endIndex < 0 ? -1 :      // all rows
        endIndex <= offset ? 0 : // no rows
        endIndex - offset;       // some rows
    String fetchClause = (fetchSize < 0 ? "" :
      " FETCH NEXT " + fetchSize + " ROWS ONLY");

    return new StringBuilder()
        .append("SELECT a.*")
        .append(rowIndex)
        .append(" FROM ( ")
        .append(sql)
        .append(" ) a")
        .append(" OFFSET ").append(offset).append(" ROWS")
        .append(fetchClause)
        .toString();
  }

  @Override
  public boolean checkTableExists(DataSource dataSource, String schema, String tableName)
      throws SQLException, DBStateException {
    StringBuilder sql = new StringBuilder("SELECT count(*) FROM ALL_TABLES ");
    sql.append("WHERE table_name = '");
    sql.append(tableName.toUpperCase()).append("'");
    if (schema.charAt(schema.length() - 1) == '.')
      schema = schema.substring(0, schema.length() - 1);
    sql.append(" AND owner = '").append(schema.toUpperCase()).append("'");

    BigDecimal count = (BigDecimal) SqlUtils.executeScalar(dataSource, sql.toString(),
        "wdk-check-table-exist");
    return (count.longValue() > 0);
  }

  @Override
  public String getDateDataType() {
    return "TIMESTAMP";
  }

  @Override
  public String getFloatDataType(int size) {
    return "FLOAT(" + size + ")";
  }

  @Override
  public Integer convertBoolean(boolean value) {
    return value ? 1 : 0;
  }

  @Override
  public void dropTable(DataSource dataSource, String schema, String table, boolean purge)
      throws SQLException {
    String name = "wdk-drop-table-" + table;
    String sql = "DROP TABLE ";
    if (schema != null)
      sql += schema;
    sql += table;
    if (purge) {
      sql += " PURGE";
      name += "_purge";
    }
    SqlUtils.executeUpdate(dataSource, sql, name);
  }

  /**
   * We clean and lock the stats on a table, so that Oracle will use Dynamic Sampling to compute execution
   * plans.
   *
   * One use case of this is on WDK cache tables, which has frequent inserts and the stats (if turned on) can
   * get stale quickly, which may result in bad execution plans. Locking the stats will force Oracle to sample
   * the data in the cache table.
   *
   * @see DBPlatform#disableStatistics(DataSource, String, String)
   */
  @Override
  public void disableStatistics(DataSource dataSource, String schema, String tableName) throws SQLException {
    schema = schema.trim().toUpperCase();
    if (schema.endsWith("."))
      schema = schema.substring(0, schema.length() - 1);
    tableName = tableName.toUpperCase();
    Connection connection = null;
    CallableStatement stUnlock = null, stDelete = null, stLock = null;
    try {
      connection = dataSource.getConnection();
      connection.setAutoCommit(false);

      stUnlock = connection.prepareCall(tableName);
      stUnlock.executeUpdate("{call DBMS_STATS.unlock_table_stats('" + schema + "', '" + tableName + "') }");
      stUnlock.executeUpdate();

      stDelete = connection.prepareCall(tableName);
      stDelete.executeUpdate("{call DBMS_STATS.DELETE_TABLE_STATS('" + schema + "', '" + tableName + "') }");
      stDelete.executeUpdate();

      stLock = connection.prepareCall(tableName);
      stLock.executeUpdate("{call DBMS_STATS.LOCK_TABLE_STATS('" + schema + "', '" + tableName + "') }");
      stLock.executeUpdate();

      connection.commit();
    }
    catch (SQLException e) {
      connection.rollback();
      throw e;
    }
    finally {
      SqlUtils.closeQuietly(stUnlock, stDelete, stLock);
      try {
        connection.setAutoCommit(true);
      }
      catch (SQLException e) {
        LOG.error("Unable to set connection's auto-commit back to true.", e);
      }
      SqlUtils.closeQuietly(connection);
    }
  }

  @Override
  public void computeThenLockStatistics(DataSource dataSource, String schema, String tableName) throws SQLException {
    schema = schema.trim().toUpperCase();
    if (schema.endsWith("."))
      schema = schema.substring(0, schema.length() - 1);
    tableName = tableName.toUpperCase();
    Connection connection = null;
    CallableStatement stUnlock = null, stCompute = null, stLock = null;
    try {

      connection = dataSource.getConnection();
      connection.setAutoCommit(false);

      stUnlock = connection.prepareCall(tableName);
      stUnlock.executeUpdate("{call DBMS_STATS.unlock_table_stats('" + schema + "', '" + tableName + "') }");
      stUnlock.executeUpdate();

      String sql =
      "begin dbms_stats.gather_table_stats(ownname=> '" + schema + "', tabname=> '" + tableName +
      "', estimate_percent=> DBMS_STATS.AUTO_SAMPLE_SIZE, cascade=> TRUE, degree=> null, method_opt=> 'FOR ALL COLUMNS SIZE AUTO'); End;";

      stCompute = connection.prepareCall(tableName);
      stCompute.executeUpdate(sql);
      stCompute.executeUpdate();

      stLock = connection.prepareCall(tableName);
      stLock.executeUpdate("{call DBMS_STATS.LOCK_TABLE_STATS('" + schema + "', '" + tableName + "') }");
      stLock.executeUpdate();

      connection.commit();
    }
    catch (SQLException e) {
      connection.rollback();
      throw e;
    }
    finally {
      SqlUtils.closeQuietly(stUnlock, stCompute, stLock);
      try {
        connection.setAutoCommit(true);
      }
      catch (SQLException e) {
        LOG.error("Unable to set connection's auto-commit back to true.", e);
      }
      SqlUtils.closeQuietly(connection);
    }
  }

  @Override
  public String[] queryTableNames(DataSource dataSource, String schema, String pattern) throws SQLException {
    String sql = "SELECT table_name FROM all_tables WHERE owner = '" + schema.toUpperCase() +
        "' AND table_name LIKE '" + pattern.toUpperCase() + "'";
    ResultSet resultSet = null;
    try {
      resultSet = SqlUtils.executeQuery(dataSource, sql, "wdk-oracle-select-table-names");
      List<String> tables = new ArrayList<String>();
      while (resultSet.next()) {
        tables.add(resultSet.getString("table_name"));
      }
      String[] array = new String[tables.size()];
      tables.toArray(array);
      return array;
    }
    finally {
      SqlUtils.closeResultSetAndStatement(resultSet, null);
    }
  }

  @Override
  public String getDummyTable() {
    return " FROM dual";
  }

  @Override
  public String getResizeColumnSql(String tableName, String column, int size) {
    return "ALTER TABLE " + tableName + " MODIFY (" + column + " varchar(" + size + ") )";
  }

  /**
   * The default schema is the same as current login.
   *
   * @see org.gusdb.fgputil.db.platform.DBPlatform#getDefaultSchema(java.lang.String)
   */
  @Override
  public String getDefaultSchema(String login) {
    return normalizeSchema(login);
  }

  @Override
  public String getRowNumberColumn() {
    return "rownum";
  }

  @Override
  public int getBooleanType() {
    return Types.BIT;
  }

  private static final int EXPRESSION_LIMIT = 999;

  @Override
  public String prepareExpressionList(String[] values) {
    StringBuilder buffer = new StringBuilder();
    if (values.length <= EXPRESSION_LIMIT) { // Oracle has a hard limit on the # of items in one expression list
      appendItems(buffer, values, 0, values.length);
    } else { // over the limit, will need to convert the list into unions
      for (int i = 0; i < values.length; i += EXPRESSION_LIMIT) {
        if (buffer.length() > 0)
          buffer.append(" UNION ");
        buffer.append("SELECT * FROM table(SYS.DBMS_DEBUG_VC2COLL(");
        int end = Math.min(i + EXPRESSION_LIMIT, values.length);
        appendItems(buffer, values, i, end);
        buffer.append("))");
      }
    }
    return buffer.toString();
  }

  /**
   * append the values into the buffer, comma separated.
   *
   * @param start
   *          the start of the values to be appended, inclusive.
   * @param end
   *          the end of the values to be appended. exclusive.
   */
  private void appendItems(StringBuilder buffer, String[] values, int start, int end) {
    for (int i = start; i < end; i++) {
      if (i > start)
        buffer.append(",");
      buffer.append(values[i]);
    }
  }

  private static final String UNCOMMITED_STATEMENT_CHECK_SQL =
      "SELECT COUNT(*)" +
      " FROM v$transaction t, v$session s, v$mystat m" +
      " WHERE t.ses_addr = s.saddr "+
      " AND s.sid = m.sid" +
      " AND ROWNUM = 1";

  @Override
  public boolean containsUncommittedActions(Connection c)
      throws SQLException, UnsupportedOperationException {
    try {
      return new SQLRunner(c, UNCOMMITED_STATEMENT_CHECK_SQL, "check-uncommitted-statements")
        .executeQuery(rs -> {
          if (!rs.next()) {
            throw new SQLException("Count query returned zero rows."); // should never happen
          }
          return (rs.getInt(1) > 0);
        });
    }
    catch (SQLRunnerException e) {
      if (e.getCause() instanceof SQLException) {
        throw (SQLException)e.getCause();
      }
      throw e;
    }
  }
}<|MERGE_RESOLUTION|>--- conflicted
+++ resolved
@@ -121,10 +121,8 @@
     return getNextValExpression(schema, table, ID_SEQUENCE_SUFFIX);
   }
 
-<<<<<<< HEAD
-=======
-  @Override
->>>>>>> 9df49d2b
+
+  @Override
   public String getNextValExpression(String schema, String table, String sequenceSuffix){
     return normalizeSchema(schema) + table + sequenceSuffix + ".nextval";
   }
