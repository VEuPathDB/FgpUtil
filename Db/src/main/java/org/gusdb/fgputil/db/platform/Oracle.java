--- conflicted
+++ resolved
@@ -121,10 +121,7 @@
     return getNextValExpression(schema, table, ID_SEQUENCE_SUFFIX);
   }
 
-<<<<<<< HEAD
-=======
-  @Override
->>>>>>> c685856e
+  @Override
   public String getNextValExpression(String schema, String table, String sequenceSuffix){
     return normalizeSchema(schema) + table + sequenceSuffix + ".nextval";
   }
