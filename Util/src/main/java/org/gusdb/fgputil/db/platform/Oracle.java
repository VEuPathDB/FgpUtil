package org.gusdb.fgputil.db.platform;

import java.math.BigDecimal;
import java.sql.CallableStatement;
import java.sql.Clob;
import java.sql.Connection;
import java.sql.ResultSet;
import java.sql.SQLException;
import java.sql.Types;
import java.util.ArrayList;
import java.util.List;

import javax.sql.DataSource;

import org.apache.log4j.Logger;
import org.gusdb.fgputil.db.DBStateException;
import org.gusdb.fgputil.db.SqlUtils;
import org.gusdb.fgputil.db.runner.SQLRunner;
import org.gusdb.fgputil.db.runner.SQLRunnerException;

/**
 * @author Jerric Gao
 */
public class Oracle extends DBPlatform {

  private static final Logger LOG = Logger.getLogger(Oracle.class);

  public Oracle() {
    super();
  }

  @Override
  public String getNvlFunctionName() {
	  return "NVL";
  }

  @Override
  public String getDriverClassName() {
    return "oracle.jdbc.driver.OracleDriver";
  }

  @Override
  public String getValidationQuery() {
    return "SELECT 'ok' FROM dual";
  }

  @Override
  public void createSequence(DataSource dataSource, String sequence, int start, int increment)
      throws SQLException {
    StringBuilder sql = new StringBuilder("CREATE SEQUENCE ");
    sql.append(sequence);
    sql.append(" START WITH ").append(start);
    sql.append(" INCREMENT BY ").append(increment);
    SqlUtils.executeUpdate(dataSource, sql.toString(), "wdk-create-sequence");
  }

  @Override
  public String getBooleanDataType() {
    return "NUMBER(1)";
  }

  @Override
  public String getNumberDataType(int size) {
    return "NUMBER(" + size + ")";
  }

  @Override
  public String getStringDataType(int size) {
    return "VARCHAR(" + size + ")";
  }

  @Override
  public String getClobDataType() {
    return "CLOB";
  }

  @Override
  public String getBlobDataType() {
    return "BLOB";
  }

  @Override
  public int getBlobSqlType() {
    return Types.BLOB;
  }

  @Override
  public String getMinusOperator() {
    return "MINUS";
  }

  @Override
  public long getNextId(DataSource dataSource, String schema, String table) throws SQLException {
    StringBuilder sql = new StringBuilder("SELECT ");
    sql.append(normalizeSchema(schema)).append(table).append(ID_SEQUENCE_SUFFIX);
    sql.append(".nextval FROM dual");
    BigDecimal id = (BigDecimal) SqlUtils.executeScalar(dataSource, sql.toString(), "select-next-id");
    return id.longValue();
  }

  @Override
  public String getNextIdSqlExpression(String schema, String table) {
    return normalizeSchema(schema) + table + ID_SEQUENCE_SUFFIX + ".nextval";
  }

  @Override
  public String getClobData(ResultSet rs, String columnName) throws SQLException {
    Clob messageClob = rs.getClob(columnName);
    if (messageClob == null)
      return null;
    return messageClob.getSubString(1, (int) messageClob.length());
  }

  @Override
  public String getPagedSql(String sql, int startIndex, int endIndex, boolean includeRowIndex) {

    String rowIndex = includeRowIndex? ", " + getRowNumberColumn() + " as row_index " : "";
<<<<<<< HEAD

    StringBuilder buffer = new StringBuilder();
    // construct the outer query
    buffer.append("SELECT lb.*" + rowIndex + " FROM (");
    // construct the inner nested query
    buffer.append("SELECT ub.*, rownum AS row_index FROM (");
    buffer.append(sql);
    buffer.append(") ub");
    if (endIndex > -1) {
      buffer.append(" WHERE rownum <= ").append(endIndex);
    }
    buffer.append(") lb WHERE lb.row_index >= ").append(startIndex);
    return buffer.toString();
=======
    int offset = (startIndex <= 0 ? 0 : startIndex - 1);
    int fetchSize =
        endIndex < 0 ? -1 :      // all rows
        endIndex <= offset ? 0 : // no rows
        endIndex - offset;       // some rows
    String fetchClause = (fetchSize < 0 ? "" :
      " FETCH NEXT " + fetchSize + " ROWS ONLY");

    return new StringBuilder()
        .append("SELECT a.*")
        .append(rowIndex)
        .append(" FROM ( ")
        .append(sql)
        .append(" ) a")
        .append(" OFFSET ").append(offset).append(" ROWS")
        .append(fetchClause)
        .toString();
>>>>>>> fc948591
  }

  @Override
  public boolean checkTableExists(DataSource dataSource, String schema, String tableName)
      throws SQLException, DBStateException {
    StringBuilder sql = new StringBuilder("SELECT count(*) FROM ALL_TABLES ");
    sql.append("WHERE table_name = '");
    sql.append(tableName.toUpperCase()).append("'");
    if (schema.charAt(schema.length() - 1) == '.')
      schema = schema.substring(0, schema.length() - 1);
    sql.append(" AND owner = '").append(schema.toUpperCase()).append("'");

    BigDecimal count = (BigDecimal) SqlUtils.executeScalar(dataSource, sql.toString(),
        "wdk-check-table-exist");
    return (count.longValue() > 0);
  }

  @Override
  public String getDateDataType() {
    return "TIMESTAMP";
  }

  @Override
  public String getFloatDataType(int size) {
    return "FLOAT(" + size + ")";
  }

  @Override
  public Integer convertBoolean(boolean value) {
    return value ? 1 : 0;
  }

  @Override
  public void dropTable(DataSource dataSource, String schema, String table, boolean purge)
      throws SQLException {
    String name = "wdk-drop-table-" + table;
    String sql = "DROP TABLE ";
    if (schema != null)
      sql += schema;
    sql += table;
    if (purge) {
      sql += " PURGE";
      name += "_purge";
    }
    SqlUtils.executeUpdate(dataSource, sql, name);
  }

  /**
   * We clean and lock the stats on a table, so that Oracle will use Dynamic Sampling to compute execution
   * plans.
   *
   * One use case of this is on WDK cache tables, which has frequent inserts and the stats (if turned on) can
   * get stale quickly, which may result in bad execution plans. Locking the stats will force Oracle to sample
   * the data in the cache table.
   *
   * @see DBPlatform#disableStatistics(DataSource, String, String)
   */
  @Override
  public void disableStatistics(DataSource dataSource, String schema, String tableName) throws SQLException {
    schema = schema.trim().toUpperCase();
    if (schema.endsWith("."))
      schema = schema.substring(0, schema.length() - 1);
    tableName = tableName.toUpperCase();
    Connection connection = null;
    CallableStatement stUnlock = null, stDelete = null, stLock = null;
    try {
      connection = dataSource.getConnection();
      connection.setAutoCommit(false);

      stUnlock = connection.prepareCall(tableName);
      stUnlock.executeUpdate("{call DBMS_STATS.unlock_table_stats('" + schema + "', '" + tableName + "') }");
      stUnlock.executeUpdate();

      stDelete = connection.prepareCall(tableName);
      stDelete.executeUpdate("{call DBMS_STATS.DELETE_TABLE_STATS('" + schema + "', '" + tableName + "') }");
      stDelete.executeUpdate();

      stLock = connection.prepareCall(tableName);
      stLock.executeUpdate("{call DBMS_STATS.LOCK_TABLE_STATS('" + schema + "', '" + tableName + "') }");
      stLock.executeUpdate();

      connection.commit();
    }
    catch (SQLException e) {
      connection.rollback();
      throw e;
    }
    finally {
      SqlUtils.closeQuietly(stUnlock, stDelete, stLock);
      try {
        connection.setAutoCommit(true);
      }
      catch (SQLException e) {
        LOG.error("Unable to set connection's auto-commit back to true.", e);
      }
      SqlUtils.closeQuietly(connection);
    }
  }

  @Override
  public void computeThenLockStatistics(DataSource dataSource, String schema, String tableName) throws SQLException {
    schema = schema.trim().toUpperCase();
    if (schema.endsWith("."))
      schema = schema.substring(0, schema.length() - 1);
    tableName = tableName.toUpperCase();
    Connection connection = null;
    CallableStatement stUnlock = null, stCompute = null, stLock = null;
    try {

      connection = dataSource.getConnection();
      connection.setAutoCommit(false);

      stUnlock = connection.prepareCall(tableName);
      stUnlock.executeUpdate("{call DBMS_STATS.unlock_table_stats('" + schema + "', '" + tableName + "') }");
      stUnlock.executeUpdate();

      String sql =
      "begin dbms_stats.gather_table_stats(ownname=> '" + schema + "', tabname=> '" + tableName +
      "', estimate_percent=> DBMS_STATS.AUTO_SAMPLE_SIZE, cascade=> TRUE, degree=> null, method_opt=> 'FOR ALL COLUMNS SIZE AUTO'); End;";

      stCompute = connection.prepareCall(tableName);
      stCompute.executeUpdate(sql);
      stCompute.executeUpdate();

      stLock = connection.prepareCall(tableName);
      stLock.executeUpdate("{call DBMS_STATS.LOCK_TABLE_STATS('" + schema + "', '" + tableName + "') }");
      stLock.executeUpdate();

      connection.commit();
    }
    catch (SQLException e) {
      connection.rollback();
      throw e;
    }
    finally {
      SqlUtils.closeQuietly(stUnlock, stCompute, stLock);
      try {
        connection.setAutoCommit(true);
      }
      catch (SQLException e) {
        LOG.error("Unable to set connection's auto-commit back to true.", e);
      }
      SqlUtils.closeQuietly(connection);
    }
  }

  @Override
  public String[] queryTableNames(DataSource dataSource, String schema, String pattern) throws SQLException {
    String sql = "SELECT table_name FROM all_tables WHERE owner = '" + schema.toUpperCase() +
        "' AND table_name LIKE '" + pattern.toUpperCase() + "'";
    ResultSet resultSet = null;
    try {
      resultSet = SqlUtils.executeQuery(dataSource, sql, "wdk-oracle-select-table-names");
      List<String> tables = new ArrayList<String>();
      while (resultSet.next()) {
        tables.add(resultSet.getString("table_name"));
      }
      String[] array = new String[tables.size()];
      tables.toArray(array);
      return array;
    }
    finally {
      SqlUtils.closeResultSetAndStatement(resultSet, null);
    }
  }

  @Override
  public String getDummyTable() {
    return " FROM dual";
  }

  @Override
  public String getResizeColumnSql(String tableName, String column, int size) {
    return "ALTER TABLE " + tableName + " MODIFY (" + column + " varchar(" + size + ") )";
  }

  /**
   * The default schema is the same as current login.
   *
   * @see org.gusdb.fgputil.db.platform.DBPlatform#getDefaultSchema(java.lang.String)
   */
  @Override
  public String getDefaultSchema(String login) {
    return normalizeSchema(login);
  }

  @Override
  public String getRowNumberColumn() {
    return "rownum";
  }

  @Override
  public int getBooleanType() {
    return Types.BIT;
  }

  private static final int EXPRESSION_LIMIT = 999;

  @Override
  public String prepareExpressionList(String[] values) {
    StringBuilder buffer = new StringBuilder();
    if (values.length <= EXPRESSION_LIMIT) { // Oracle has a hard limit on the # of items in one expression list
      appendItems(buffer, values, 0, values.length);
    } else { // over the limit, will need to convert the list into unions
      for (int i = 0; i < values.length; i += EXPRESSION_LIMIT) {
        if (buffer.length() > 0)
          buffer.append(" UNION ");
        buffer.append("SELECT * FROM table(SYS.DBMS_DEBUG_VC2COLL(");
        int end = Math.min(i + EXPRESSION_LIMIT, values.length);
        appendItems(buffer, values, i, end);
        buffer.append("))");
      }
    }
    return buffer.toString();
  }

  /**
   * append the values into the buffer, comma separated.
   *
   * @param start
   *          the start of the values to be appended, inclusive.
   * @param end
   *          the end of the values to be appended. exclusive.
   */
  private void appendItems(StringBuilder buffer, String[] values, int start, int end) {
    for (int i = start; i < end; i++) {
      if (i > start)
        buffer.append(",");
      buffer.append(values[i]);
    }
  }

  private static final String UNCOMMITED_STATEMENT_CHECK_SQL =
      "SELECT COUNT(*)" +
      " FROM v$transaction t, v$session s, v$mystat m" +
      " WHERE t.ses_addr = s.saddr "+
      " AND s.sid = m.sid" +
      " AND ROWNUM = 1";

  @Override
  public boolean containsUncommittedActions(Connection c)
      throws SQLException, UnsupportedOperationException {
    try {
      return new SQLRunner(c, UNCOMMITED_STATEMENT_CHECK_SQL, "check-uncommitted-statements")
        .executeQuery(rs -> {
          if (!rs.next()) {
            throw new SQLException("Count query returned zero rows."); // should never happen
          }
          return (rs.getInt(1) > 0);
        });
    }
    catch (SQLRunnerException e) {
      if (e.getCause() instanceof SQLException) {
        throw (SQLException)e.getCause();
      }
      throw e;
    }
  }
}<|MERGE_RESOLUTION|>--- conflicted
+++ resolved
@@ -115,21 +115,6 @@
   public String getPagedSql(String sql, int startIndex, int endIndex, boolean includeRowIndex) {
 
     String rowIndex = includeRowIndex? ", " + getRowNumberColumn() + " as row_index " : "";
-<<<<<<< HEAD
-
-    StringBuilder buffer = new StringBuilder();
-    // construct the outer query
-    buffer.append("SELECT lb.*" + rowIndex + " FROM (");
-    // construct the inner nested query
-    buffer.append("SELECT ub.*, rownum AS row_index FROM (");
-    buffer.append(sql);
-    buffer.append(") ub");
-    if (endIndex > -1) {
-      buffer.append(" WHERE rownum <= ").append(endIndex);
-    }
-    buffer.append(") lb WHERE lb.row_index >= ").append(startIndex);
-    return buffer.toString();
-=======
     int offset = (startIndex <= 0 ? 0 : startIndex - 1);
     int fetchSize =
         endIndex < 0 ? -1 :      // all rows
@@ -147,7 +132,6 @@
         .append(" OFFSET ").append(offset).append(" ROWS")
         .append(fetchClause)
         .toString();
->>>>>>> fc948591
   }
 
   @Override
