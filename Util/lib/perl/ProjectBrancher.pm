###############################################################################
##
##  This package provides utilities to interact with the EuPathDB
##  Subversion repository.
##
###############################################################################

package FgpUtil::Util::ProjectBrancher;

use base 'Exporter';
use strict;
use warnings;

our @EXPORT = qw(getRepoBaseUrl getCmd getProjectGroup getProjectGroupOptions printProjectGroupInfo);

# Base URL for EuPathDB Subversion repositories
my $url = 'https://www.cbil.upenn.edu/svn';

# Base projects
my @baseProjects = ('install:gus', 'CBIL:gus', 'FgpUtil:gus', 'WSF:gus', 'WDK:gus', 'TuningManager:gus');

# Backend/data projects
my @backendProjects = ('GusAppFramework:gus', 'GusSchema:gus', 'ReFlow:gus',
                       'DoTS:apidb', 'GGTools:apidb','TuningManager:gus',
                       'ApiCommonData:apidb', 'ApiCommonWorkflow:apidb',
                       'ApiCommonModel:apidb', 'ApiCommonDatasets:apidb',
                       'OrthoMCLData:apidb', 'OrthoMCLWorkflow:apidb', 
                       'OrthoMCLModel:apidb', 'OrthoMCLEngine:apidb',
                       'OrthoMCLDatasets:apidb', 'ApiCommonMetadataRepository:apidb');

# Shared website projects
my @sharedSiteProjects = ('EbrcModelCommon:apidb', 'EbrcWebsiteCommon:apidb', 'EbrcWebSvcCommon:apidb');

# Additional projects for Api sites
<<<<<<< HEAD
my @apiSiteProjects = ('ApiCommonPresenters:apidb', 'ApiCommonDatasets:apidb',
                       'ReFlow:gus', 'ApiCommonModel:apidb','GBrowse:apidb',
                       'ApiCommonWebsite:apidb', 'ApiCommonWebService:apidb');
=======
my @apiSiteProjects = ('EuPathPresenters:apidb', 'EuPathDatasets:apidb',
                       'ReFlow:gus', 'ApiCommonShared:apidb','GBrowse:apidb',
                       'ApiCommonWebsite:apidb', 'ApiCommonWebService:apidb',
                       'MicrobiomeDBDatasets:apidb', 'MicrobiomeDBPresenters:apidb',
                       'MicrobiomeDBWebsite:apidb');
>>>>>>> b104d671

# Additional projects for Ortho
my @orthoSiteProjects = ('OrthoMCLModel:apidb', 'OrthoMCLWebsite:apidb',
                         'OrthoMCLWebService:apidb', 'DJob:gus');

# Additional projects for ClinEpi
my @clinEpiSiteProjects = ('ClinEpiPresenters:apidb', 'ClinEpiDatasets:apidb',
                           'ClinEpiModel:apidb', 'ClinEpiWebsite:apidb');

# Additional projects for Microbiome
my @microbiomeSiteProjects = ('MicrobiomePresenters:apidb', 'MicrobiomeDatasets:apidb',
                           'MicrobiomeModel:apidb', 'MicrobiomeWebsite:apidb');

# All other projects not listed above
my @otherProjects = ('DJob:gus', 'TuningManager:gus', 'OAuth2Server:gus',
                     'WDKTemplateSite:gus', 'WSFTemplate:gus', 'EuPathGalaxy:apidb',
                     'EuPathTemplateSite:apidb');

# Keys for selecting project groups
sub uniq { my %seen; grep !$seen{$_}++, @_; }
my %groupsMap = (
    'backend' => [uniq((@baseProjects, @backendProjects))],
    'apisite' => [uniq((@baseProjects, @sharedSiteProjects, @apiSiteProjects))],
    'orthosite' => [uniq((@baseProjects, @sharedSiteProjects, @orthoSiteProjects))],
    'clinepisite' => [uniq((@baseProjects, @sharedSiteProjects, @clinEpiSiteProjects))],
    'mbiosite' => [uniq((@baseProjects, @sharedSiteProjects, @microbiomeSiteProjects))],
    'allsite' => [uniq((@baseProjects, @sharedSiteProjects, @apiSiteProjects, @orthoSiteProjects))],
    'all' => [uniq((@baseProjects, @backendProjects, @sharedSiteProjects, @apiSiteProjects, @orthoSiteProjects, @otherProjects))]
);

sub getRepoBaseUrl {
    return $url;
}

sub getCmd {
    # get name of command that was run
    $0 =~ /(\w+)$/;
    return $1;
}

sub getProjectGroup {
    my $groupKey = $_[0];
    if (exists $groupsMap{$groupKey}) {
        my $arrayRef = $groupsMap{$groupKey};
        return @$arrayRef;
    }
    # bad project key; set error and return undefined
    $! = "Bad project group '$groupKey'; valid values are: " . join(', ', keys(%groupsMap));
    return undef;
}

sub getProjectGroupOptions {
    return '(' . join('|', keys(%groupsMap)) . ')';
}

sub printProjectGroupInfo {
    foreach my $key (keys %groupsMap) {
        print STDERR "    $key: ";
        my $arrayRef = $groupsMap{$key};
        foreach my $project (@$arrayRef) {
            my ($name, $repository) = split(/:/, $project);
            print STDERR "$name, ";
        }
        print STDERR "\n\n";
    }
}

1;<|MERGE_RESOLUTION|>--- conflicted
+++ resolved
@@ -32,17 +32,11 @@
 my @sharedSiteProjects = ('EbrcModelCommon:apidb', 'EbrcWebsiteCommon:apidb', 'EbrcWebSvcCommon:apidb');
 
 # Additional projects for Api sites
-<<<<<<< HEAD
 my @apiSiteProjects = ('ApiCommonPresenters:apidb', 'ApiCommonDatasets:apidb',
                        'ReFlow:gus', 'ApiCommonModel:apidb','GBrowse:apidb',
-                       'ApiCommonWebsite:apidb', 'ApiCommonWebService:apidb');
-=======
-my @apiSiteProjects = ('EuPathPresenters:apidb', 'EuPathDatasets:apidb',
-                       'ReFlow:gus', 'ApiCommonShared:apidb','GBrowse:apidb',
                        'ApiCommonWebsite:apidb', 'ApiCommonWebService:apidb',
                        'MicrobiomeDBDatasets:apidb', 'MicrobiomeDBPresenters:apidb',
                        'MicrobiomeDBWebsite:apidb');
->>>>>>> b104d671
 
 # Additional projects for Ortho
 my @orthoSiteProjects = ('OrthoMCLModel:apidb', 'OrthoMCLWebsite:apidb',
