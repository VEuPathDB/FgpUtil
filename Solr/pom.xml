--- conflicted
+++ resolved
@@ -4,11 +4,7 @@
   <parent>
     <groupId>org.gusdb</groupId>
     <artifactId>fgputil</artifactId>
-<<<<<<< HEAD
     <version>2.7.2-jakarta-SNAPSHOT</version>
-=======
-    <version>2.7.2-SNAPSHOT</version>
->>>>>>> 888f5943
   </parent>
 
   <name>Functional Genomics Platform - SOLR</name>
@@ -33,13 +29,8 @@
     </dependency>
 
     <dependency>
-<<<<<<< HEAD
-      <groupId>org.glassfish.jersey.core</groupId>
-      <artifactId>jersey-server</artifactId>
-=======
       <groupId>org.json</groupId>
       <artifactId>json</artifactId>
->>>>>>> 888f5943
     </dependency>
 
     <dependency>
