<project xmlns="http://maven.apache.org/POM/4.0.0" xmlns:xsi="http://www.w3.org/2001/XMLSchema-instance" xsi:schemaLocation="http://maven.apache.org/POM/4.0.0 http://maven.apache.org/xsd/maven-4.0.0.xsd">
  <modelVersion>4.0.0</modelVersion>

  <parent>
    <groupId>org.gusdb</groupId>
    <artifactId>fgputil</artifactId>
<<<<<<< HEAD
    <version>2.9.2-jakarta-SNAPSHOT</version>
=======
    <version>2.9.3-SNAPSHOT</version>
>>>>>>> 1362a02b
  </parent>

  <name>Functional Genomics Platform - Core</name>
  <artifactId>fgputil-core</artifactId>
  <packaging>jar</packaging>

  <dependencies>

    <dependency>
      <groupId>org.json</groupId>
      <artifactId>json</artifactId>
    </dependency>

    <dependency>
      <groupId>com.fasterxml.jackson.core</groupId>
      <artifactId>jackson-annotations</artifactId>
    </dependency>
    <dependency>
      <groupId>com.fasterxml.jackson.core</groupId>
      <artifactId>jackson-databind</artifactId>
    </dependency>

    <dependency>
      <groupId>javax.xml.bind</groupId>
      <artifactId>jaxb-api</artifactId>
    </dependency>
    <dependency>
      <groupId>com.sun.xml.bind</groupId>
      <artifactId>jaxb-core</artifactId>
    </dependency>
    <dependency>
      <groupId>com.sun.xml.bind</groupId>
      <artifactId>jaxb-impl</artifactId>
    </dependency>

    <dependency>
      <groupId>io.vulpine.lib</groupId>
      <artifactId>Jackfish</artifactId>
    </dependency>

    <dependency>
      <groupId>org.apache.logging.log4j</groupId>
      <artifactId>log4j-core</artifactId>
    </dependency>
    <dependency>
      <groupId>org.apache.logging.log4j</groupId>
      <artifactId>log4j-1.2-api</artifactId>
    </dependency>

    <dependency>
      <groupId>org.gusdb</groupId>
      <artifactId>fgputil-test</artifactId>
      <scope>test</scope>
    </dependency>

    <dependency>
      <groupId>junit</groupId>
      <artifactId>junit</artifactId>
      <scope>test</scope>
    </dependency>
    <dependency>
      <groupId>org.mockito</groupId>
      <artifactId>mockito-core</artifactId>
      <scope>test</scope>
    </dependency>


    <dependency>
      <groupId>org.graalvm.js</groupId>
      <artifactId>js</artifactId>
    </dependency>
    <dependency>
      <groupId>org.graalvm.js</groupId>
      <artifactId>js-scriptengine</artifactId>
    </dependency>

  </dependencies>

</project><|MERGE_RESOLUTION|>--- conflicted
+++ resolved
@@ -4,11 +4,7 @@
   <parent>
     <groupId>org.gusdb</groupId>
     <artifactId>fgputil</artifactId>
-<<<<<<< HEAD
     <version>2.9.2-jakarta-SNAPSHOT</version>
-=======
-    <version>2.9.3-SNAPSHOT</version>
->>>>>>> 1362a02b
   </parent>
 
   <name>Functional Genomics Platform - Core</name>
